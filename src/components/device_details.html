--- conflicted
+++ resolved
@@ -1,7 +1,5 @@
 <div class="page-header">
   <h1>core_nyc_isp<a ng-click="ctrl.gotoDashboard(ctrl.device)"><i ng-class="icon" class="icon-gf icon-gf-dashboard" bs-tooltip="'Go to Kentic: Summary </br>dashboard for this Device'"></i></a></h1>
-
-<<<<<<< HEAD
 	<div class="page-header-tabs">
 		<ul class="gf-tabs">
 <!-- 			<li class="gf-tabs-item">
@@ -29,36 +27,6 @@
   	Whatever stats we can get from the v1 API.
   </div>
 </div> -->
-=======
-  <div class="page-header-tabs">
-    <ul class="gf-tabs">
-      <li class="gf-tabs-item">
-        <a class="gf-tabs-link" href="#" ng-init="ctrl.tabIndex = 0" ng-model="ctrl.tabIndex" ng-click="ctrl.tabIndex = 0" ng-class="{active: ctrl.tabIndex === 0}">
-          Details
-        </a>
-      </li>
-      <li class="gf-tabs-item">
-        <a class="gf-tabs-link" href="#" ng-model="ctrl.tabIndex" ng-click="ctrl.tabIndex = 1" ng-class="{active: ctrl.tabIndex === 1}">
-          Configuration
-        </a>
-      </li>
-      <li class="gf-tabs-item">
-        <a class="gf-tabs-link" href="#" ng-model="ctrl.tabIndex" ng-click="ctrl.tabIndex = 2" ng-class="{active: ctrl.tabIndex === 2}">
-          Installation
-        </a>
-      </li>
-    </ul>
-  </div>
-</div>
-
-<div class="page-body">
-  <div class="tab-content page-content-with-sidebar" ng-if="ctrl.tabIndex === 0">
-    <div>
-      Whatever stats we can get from the v1 API.
-      <span>{{ctrl.device}}</span>
-    </div>
-  </div>
->>>>>>> 1b14d02c
 
   <div class="tab-content page-content-with-sidebar" ng-if="ctrl.tabIndex === 1">
     <form ng-if="!ctrl.collector.id" name="collectorNameForm">
